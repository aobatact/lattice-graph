use crate::{fixedvec2d::FixedVec2D, unreachable_debug_checked};
use fixedbitset::FixedBitSet;
use petgraph::{
    data::{DataMap, DataMapMut},
    graph::IndexType,
    visit::{
        Data, GraphBase, GraphProp, IntoNodeIdentifiers, IntoNodeReferences, NodeIndexable,
        VisitMap, Visitable,
    },
    Undirected,
};
use std::{
    iter::FusedIterator, marker::PhantomData, num::NonZeroUsize, ops::Range, slice::Iter, usize,
};

mod edges;
pub use edges::*;
mod index;
pub use index::*;
mod neighbors;
pub use neighbors::*;
mod nodes;
pub use nodes::*;

#[cfg(test)]
mod tests;

/// Shape of the [`SquareGraph`]. It tells that the graph loops or not.
pub trait Shape: Copy {
    /// SizeInfo is needed if loop is enabled.
    type SizeInfo: SizeInfo;
    /// Whether the graph loops in horizontal axis.
    const LOOP_HORIZONTAL: bool = false;
    /// Whether the graph loops in vertical axis.
    const LOOP_VERTICAL: bool = false;
    /// Get a size info used in [`EdgeReference`].
    fn get_sizeinfo(h: usize, v: usize) -> Self::SizeInfo;
}

/// It holds a infomation of size of graph if needed.
/// This is used in [`EdgeReference`] to tell the loop info.
/// This trick is to optimize when there is no loop in graph.
pub trait SizeInfo: Copy {
    /// Should only be called when [`Shape::LOOP_HORIZONTAL`] is true.
    unsafe fn horizontal_size(&self) -> usize {
        unreachable_debug_checked()
    }
<<<<<<< HEAD
=======
}

/// It holds a infomation of size of graph if needed.
/// This is used in [`EdgeReference`] to tell the loop info.
/// This trick is to optimize when there is no loop in graph.
pub trait SizeInfo: Copy {
    /// Should only be called when [`Shape::LOOP_HORIZONTAL`] is true.
    unsafe fn horizontal_size(&self) -> usize {
        unreachable_debug_checked()
    }
>>>>>>> 486d6c89
    /// Should only be called when [`Shape::LOOP_VERTICAL`] is true.
    unsafe fn vertical_size(&self) -> usize {
        unreachable_debug_checked()
    }
}
impl SizeInfo for () {}
impl SizeInfo for (usize, ()) {
    unsafe fn horizontal_size(&self) -> usize {
        self.0
    }
}
impl SizeInfo for ((), usize) {
    unsafe fn vertical_size(&self) -> usize {
        self.1
    }
}
impl SizeInfo for (usize, usize) {
    unsafe fn horizontal_size(&self) -> usize {
        self.0
    }
    unsafe fn vertical_size(&self) -> usize {
        self.1
    }
}

/// Marker that the graph does not loop.
#[derive(Clone, Copy, Debug, PartialEq, Eq, PartialOrd, Ord, Hash)]
pub enum DefaultShape {}
impl Shape for DefaultShape {
    type SizeInfo = ();
    #[inline]
    fn get_sizeinfo(_h: usize, _v: usize) -> Self::SizeInfo {
        ()
    }
}
/// Marker that the graph does loops in horizontal axis.
#[derive(Clone, Copy, Debug, PartialEq, Eq, PartialOrd, Ord, Hash)]
pub enum HorizontalLoop {}
impl Shape for HorizontalLoop {
    type SizeInfo = (usize, ());
    const LOOP_HORIZONTAL: bool = true;
    #[inline]
    fn get_sizeinfo(h: usize, _v: usize) -> Self::SizeInfo {
        (h, ())
    }
}
/// Marker that the graph does loops in vertical axis.
#[derive(Clone, Copy, Debug, PartialEq, Eq, PartialOrd, Ord, Hash)]
pub enum VerticalLoop {}
impl Shape for VerticalLoop {
    type SizeInfo = ((), usize);
    const LOOP_VERTICAL: bool = true;
    #[inline]
    fn get_sizeinfo(_h: usize, v: usize) -> Self::SizeInfo {
        ((), v)
    }
}
/// Marker that the graph does loops in horizontal and vertical axis.
#[derive(Clone, Copy, Debug, PartialEq, Eq, PartialOrd, Ord, Hash)]
pub enum HVLoop {}
impl Shape for HVLoop {
    type SizeInfo = (usize, usize);
    const LOOP_VERTICAL: bool = true;
    const LOOP_HORIZONTAL: bool = true;
    #[inline]
    fn get_sizeinfo(h: usize, v: usize) -> Self::SizeInfo {
        (h, v)
    }
}

/// Undirected Square Grid Graph.
/// ```text
/// Node(i,j+1) - Edge(i,j+1,Horizontal) - Node(i+1,j+1)
///   |                                     |
/// Edge(i,j,Vertical)                     Edge(i+1,j,Vertical)
///   |                                     |
/// Node(i,j)   - Edge(i,j,Horizontal)   - Node(i+1,j)
/// ```
#[derive(Clone, Debug)]
pub struct SquareGraph<N, E, Ix = usize, S = DefaultShape>
where
    Ix: IndexType,
{
    /// `[horizontal][vertical]`
    nodes: FixedVec2D<N>,
    horizontal: FixedVec2D<E>, //→
    vertical: FixedVec2D<E>,   //↑
    s: PhantomData<fn() -> S>,
    pd: PhantomData<fn() -> Ix>,
}

impl<N, E, Ix, S> SquareGraph<N, E, Ix, S>
where
    Ix: IndexType,
    S: Shape,
{
    /// Create a `SquareGraph` from raw data.
    /// It only check whether the size of nodes and edges are correct in `debug_assertion`.
    pub unsafe fn new_raw(
        nodes: FixedVec2D<N>,
        horizontal: FixedVec2D<E>,
        vertical: FixedVec2D<E>,
    ) -> Self {
        let s = Self {
            nodes,
            horizontal,
            vertical,
            s: PhantomData,
            pd: PhantomData,
        };
        debug_assert!(s.check_gen());
        s
    }

    /// Create a `SquareGraph` with the nodes and edges initialized with default.
    pub fn new(h: usize, v: usize) -> Self
    where
        N: Default,
        E: Default,
    {
        Self::new_with(h, v, |_, _| N::default(), |_, _, _| E::default())
    }

    /// Creates a `SquareGraph` with initializing nodes and edges from position.
    pub fn new_with<FN, FE>(h: usize, v: usize, mut fnode: FN, mut fedge: FE) -> Self
    where
        FN: FnMut(usize, usize) -> N,
        FE: FnMut(usize, usize, Axis) -> E,
    {
        let nzh = NonZeroUsize::new(h).expect("h must be non zero");
        let mut nodes = unsafe { FixedVec2D::new_uninit(nzh, v) };
        let nodesref = nodes.mut_2d();
        let mh = if <S as Shape>::LOOP_HORIZONTAL {
            nzh
        } else {
            unsafe { NonZeroUsize::new_unchecked(h - 1) }
        };
        let mut horizontal = unsafe { FixedVec2D::new_uninit(mh, v) };
        let href = horizontal.mut_2d();
        let mv = if <S as Shape>::LOOP_VERTICAL {
            v
        } else {
            v - 1
        };
        let mut vertical = unsafe { FixedVec2D::new_uninit(nzh, mv) };
        let vref = vertical.mut_2d();

        for hi in 0..mh.get() {
            let nv = &mut nodesref[hi];
            let hv = &mut href[hi];
            let vv = &mut vref[hi];
            for vi in 0..mv {
                unsafe {
                    *nv.get_unchecked_mut(vi) = fnode(hi, vi);
                    *hv.get_unchecked_mut(vi) = fedge(hi, vi, Axis::Horizontal);
                    *vv.get_unchecked_mut(vi) = fedge(hi, vi, Axis::Vertical);
                }
            }
            if !<S as Shape>::LOOP_VERTICAL {
                unsafe {
                    *nv.get_unchecked_mut(v - 1) = fnode(hi, v - 1);
                    *hv.get_unchecked_mut(v - 1) = fedge(hi, v - 1, Axis::Horizontal);
                }
            }
        }
        if !<S as Shape>::LOOP_HORIZONTAL {
            let nv = &mut nodesref[h - 1];
            let vv = &mut vref[h - 1];
            for hi in 0..mv {
                unsafe {
                    *nv.get_unchecked_mut(hi) = fnode(h - 1, hi);
                    *vv.get_unchecked_mut(hi) = fedge(h - 1, hi, Axis::Vertical);
                }
            }
            if !<S as Shape>::LOOP_VERTICAL {
                nv[v - 1] = fnode(h - 1, v - 1);
            }
        }
        unsafe { Self::new_raw(nodes, horizontal, vertical) }
    }

    /// Check the size of nodes and edges.
    fn check_gen(&self) -> bool {
        self.nodes.h_size()
            == self.horizontal.h_size() + if <S as Shape>::LOOP_HORIZONTAL { 0 } else { 1 }
            && self.nodes.v_size() == self.horizontal.v_size()
            && self.nodes.h_size() == self.vertical.h_size()
            && self.nodes.v_size()
                == self.vertical.v_size() + if <S as Shape>::LOOP_VERTICAL { 0 } else { 1 }
    }

    #[inline]
    /// Get the edge from node.
    pub fn get_edge_id(
        &self,
        node: NodeIndex<Ix>,
        dir: SquareDirection,
    ) -> Option<(EdgeIndex<Ix>, bool)> {
        let x = match dir {
            SquareDirection::Foward(a @ Axis::Vertical)
                if node.vertical.index() + 1 < self.vertical_node_count() =>
            {
                (node, a, true)
            }
            SquareDirection::Foward(a @ Axis::Vertical)
                if <S as Shape>::LOOP_VERTICAL
                    && node.vertical.index() + 1 == self.vertical_node_count() =>
            {
                (
                    NodeIndex {
                        horizontal: node.horizontal,
                        vertical: Ix::default(),
                    },
                    a,
                    true,
                )
            }
            SquareDirection::Foward(a @ Axis::Horizontal)
                if node.horizontal.index() + 1 < self.horizontal_node_count() =>
            {
                (node, a, true)
            }
            SquareDirection::Foward(a @ Axis::Horizontal)
                if <S as Shape>::LOOP_HORIZONTAL
                    && node.horizontal.index() + 1 == self.horizontal_node_count() =>
            {
                (
                    NodeIndex {
                        horizontal: Ix::default(),
                        vertical: node.vertical,
                    },
                    a,
                    true,
                )
            }
            SquareDirection::Backward(a @ Axis::Vertical) if node.vertical.index() != 0 => {
                (node.down(), a, false)
            }
            SquareDirection::Backward(a @ Axis::Vertical)
                if <S as Shape>::LOOP_VERTICAL && node.vertical.index() == 0 =>
            {
                (
                    NodeIndex {
                        horizontal: node.horizontal,
                        vertical: Ix::new(self.vertical_node_count() - 1),
                    },
                    a,
                    false,
                )
            }
            SquareDirection::Backward(a @ Axis::Horizontal) if node.horizontal.index() != 0 => {
                (node.left(), a, false)
            }
            SquareDirection::Backward(a @ Axis::Horizontal)
                if <S as Shape>::LOOP_HORIZONTAL && node.horizontal.index() == 0 =>
            {
                (
                    NodeIndex {
                        horizontal: Ix::new(self.horizontal_node_count() - 1),
                        vertical: node.vertical,
                    },
                    a,
                    false,
                )
            }
            _ => return None,
        };
        Some(((x.0, x.1).into(), x.2))
    }

    #[inline]
    /// Get the edge reference form node.
    pub fn get_edge_reference<'a>(
        &'a self,
        n: NodeIndex<Ix>,
        dir: SquareDirection,
    ) -> Option<EdgeReference<'a, E, Ix, S>> {
        self.get_edge_id(n, dir).map(|(e, fo)| EdgeReference {
            edge_id: e,
            edge_weight: unsafe {
                if dir.is_horizontal() {
                    &self.horizontal
                } else {
                    &self.vertical
                }
                .ref_2d()
                .get_unchecked(e.node.horizontal.index())
                .get_unchecked(e.node.vertical.index())
            },
            direction: fo,
            s: S::get_sizeinfo(self.horizontal_node_count(), self.vertical_node_count()),
            spd: PhantomData,
        })
    }
}

impl<N, E, Ix, S> SquareGraph<N, E, Ix, S>
where
    Ix: IndexType,
{
    /// Returns the Node count in the horizontal direction.
    pub fn horizontal_node_count(&self) -> usize {
        self.nodes.h_size()
    }

    /// Returns the Node count in the vertical direction.
    pub fn vertical_node_count(&self) -> usize {
        self.nodes.v_size()
    }

    /// Get a reference to the nodes. `[horizontal][vertical]`
    pub fn nodes(&self) -> &[&[N]] {
        self.nodes.as_ref()
    }

    /// Get a reference to the horizontal edges. `[horizontal][vertical]`
    pub fn horizontal(&self) -> &[&[E]] {
        self.horizontal.as_ref()
    }

    /// Get a reference to the vertical edges. `[horizontal][vertical]`
    pub fn vertical(&self) -> &[&[E]] {
        self.vertical.as_ref()
    }

    /// Get a mutable reference to the nodes. `[horizontal][vertical]`
    pub fn nodes_mut(&mut self) -> &mut [&mut [N]] {
        self.nodes.as_mut()
    }

    /// Get a mutable reference to the horizontal edges. `[horizontal][vertical]`
    pub fn horizontal_mut(&mut self) -> &[&mut [E]] {
        self.horizontal.as_mut()
    }

    /// Get a mutable reference to the vertical edges.
    pub fn vertical_mut(&mut self) -> &[&mut [E]] {
        self.vertical.as_mut()
    }
}

impl<E, Ix, S> SquareGraph<(), E, Ix, S>
where
    Ix: IndexType,
    S: Shape,
{
    /// Create a `SquareGraph` with the edges initialized from position.
    pub fn new_edge_graph<FE>(h: usize, v: usize, fedge: FE) -> Self
    where
        FE: FnMut(usize, usize, Axis) -> E,
    {
        Self::new_with(h, v, |_, _| (), fedge)
    }
}

impl<N, E, Ix, S> GraphBase for SquareGraph<N, E, Ix, S>
where
    Ix: IndexType,
{
    type NodeId = NodeIndex<Ix>;
    type EdgeId = EdgeIndex<Ix>;
}

impl<N, E, Ix, S> Data for SquareGraph<N, E, Ix, S>
where
    Ix: IndexType,
{
    type NodeWeight = N;
    type EdgeWeight = E;
}

impl<N, E, Ix, S> DataMap for SquareGraph<N, E, Ix, S>
where
    Ix: IndexType,
{
    fn node_weight(self: &Self, id: Self::NodeId) -> Option<&Self::NodeWeight> {
        self.nodes
            .ref_2d()
            .get(id.horizontal.index())?
            .get(id.vertical.index())
    }

    fn edge_weight(self: &Self, id: Self::EdgeId) -> Option<&Self::EdgeWeight> {
        match id.axis {
            Axis::Horizontal => &self.horizontal,
            Axis::Vertical => &self.vertical,
        }
        .ref_2d()
        .get(id.node.horizontal.index())?
        .get(id.node.vertical.index())
    }
}

impl<N, E, Ix, S> DataMapMut for SquareGraph<N, E, Ix, S>
where
    Ix: IndexType,
{
    fn node_weight_mut(self: &mut Self, id: Self::NodeId) -> Option<&mut Self::NodeWeight> {
        self.nodes
            .mut_2d()
            .get_mut(id.horizontal.index())?
            .get_mut(id.vertical.index())
    }

    fn edge_weight_mut(self: &mut Self, id: Self::EdgeId) -> Option<&mut Self::EdgeWeight> {
        match id.axis {
            Axis::Horizontal => &mut self.horizontal,
            Axis::Vertical => &mut self.vertical,
        }
        .mut_2d()
        .get_mut(id.node.horizontal.index())?
        .get_mut(id.node.vertical.index())
    }
}

impl<N, E, Ix, S> GraphProp for SquareGraph<N, E, Ix, S>
where
    Ix: IndexType,
{
    type EdgeType = Undirected;
}

/// [`VisitMap`] of [`SquareGraph`].
#[derive(Debug, Clone, Hash, PartialEq, Eq)]
pub struct VisMap {
    v: Vec<FixedBitSet>,
}

impl VisMap {
    pub fn new(h: usize, v: usize) -> Self {
        let mut vec = Vec::with_capacity(h);
        for _ in 0..h {
            vec.push(FixedBitSet::with_capacity(v));
        }
        Self { v: vec }
    }
}

impl<Ix: IndexType> VisitMap<NodeIndex<Ix>> for VisMap {
    fn visit(&mut self, a: NodeIndex<Ix>) -> bool {
        !self.v[a.horizontal.index()].put(a.vertical.index())
    }

    fn is_visited(&self, a: &NodeIndex<Ix>) -> bool {
        self.v[a.horizontal.index()].contains(a.vertical.index())
    }
}

impl<N, E, Ix, S> Visitable for SquareGraph<N, E, Ix, S>
where
    Ix: IndexType,
{
    type Map = VisMap;

    fn visit_map(self: &Self) -> Self::Map {
        VisMap::new(self.horizontal_node_count(), self.vertical_node_count())
    }

    fn reset_map(self: &Self, map: &mut Self::Map) {
        map.v.iter_mut().for_each(|x| x.clear())
    }
}<|MERGE_RESOLUTION|>--- conflicted
+++ resolved
@@ -45,19 +45,7 @@
     unsafe fn horizontal_size(&self) -> usize {
         unreachable_debug_checked()
     }
-<<<<<<< HEAD
-=======
-}
-
-/// It holds a infomation of size of graph if needed.
-/// This is used in [`EdgeReference`] to tell the loop info.
-/// This trick is to optimize when there is no loop in graph.
-pub trait SizeInfo: Copy {
-    /// Should only be called when [`Shape::LOOP_HORIZONTAL`] is true.
-    unsafe fn horizontal_size(&self) -> usize {
-        unreachable_debug_checked()
-    }
->>>>>>> 486d6c89
+
     /// Should only be called when [`Shape::LOOP_VERTICAL`] is true.
     unsafe fn vertical_size(&self) -> usize {
         unreachable_debug_checked()
